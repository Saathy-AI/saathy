"""FastAPI application instance."""

import hashlib
import hmac
import logging
from collections.abc import AsyncGenerator
from contextlib import asynccontextmanager
from typing import Any, Optional, Union

from fastapi import Depends, FastAPI, HTTPException, Request, status
from pydantic import BaseModel

# Embedding endpoints
from pydantic import BaseModel

from saathy import __version__
from saathy.config import Settings, get_settings
<<<<<<< HEAD
from saathy.connectors import GithubConnector
=======
from saathy.embedding.service import EmbeddingService, get_embedding_service
>>>>>>> c120e7f7
from saathy.telemetry import configure_logging, configure_tracing
from saathy.vector.client import QdrantClientWrapper
from saathy.vector.repository import VectorRepository

<<<<<<< HEAD
# In-memory dictionary to hold application state.
app_state: dict[str, Union[Settings, VectorRepository, GithubConnector, None]] = {}
=======
# In-memory dictionary to hold settings during the application's lifespan.
# This is a simple approach; for more complex scenarios, consider using a more robust solution.
app_state: dict[str, Union[Settings, VectorRepository, EmbeddingService, None]] = {}
>>>>>>> c120e7f7


@asynccontextmanager
async def lifespan(app: FastAPI) -> AsyncGenerator[None, None]:
    """Load settings and initialize connectors before the app starts, and clean up on shutdown."""
    settings = get_settings()

<<<<<<< HEAD
    # Configure logging and tracing first
    configure_logging(settings=settings)
    configure_tracing(settings=settings, app=app)

    # Store settings in app_state
=======
    # Initialize services as None - will be created lazily when needed
>>>>>>> c120e7f7
    app_state["settings"] = settings
    app_state["vector_repo"] = None
    app_state["embedding_service"] = None

    # Initialize GitHub connector if configured
    if settings.github_webhook_secret_str and settings.github_token_str:
        logging.info("GitHub connector is configured, initializing.")
        github_connector = GithubConnector(
            name="github",
            config={
                "token": settings.github_token_str,
                "webhook_secret": settings.github_webhook_secret_str,
                "repositories": (
                    settings.github_repositories.split(",")
                    if settings.github_repositories
                    else []
                ),
            },
        )
        await github_connector.start()
        app_state["github_connector"] = github_connector
    else:
        app_state["github_connector"] = None
        logging.warning(
            "GitHub connector not configured. "
            "Skipping initialization. "
            "Provide GITHUB_WEBHOOK_SECRET and GITHUB_TOKEN to enable it."
        )

    yield

    # Stop connectors on shutdown
    github_connector = app_state.get("github_connector")
    if isinstance(github_connector, GithubConnector):
        logging.info("Shutting down GitHub connector.")
        await github_connector.stop()

    app_state.clear()


app = FastAPI(
    title="Saathy",
    description="A FastAPI-based application",
    version=__version__,
    lifespan=lifespan,
)


def get_vector_repo() -> VectorRepository:
    """Get the vector repository from application state, creating it if needed."""
    if app_state.get("vector_repo") is None:
        if "settings" not in app_state:
            settings = get_settings()
        else:
            settings = app_state["settings"]

        qdrant_url = str(settings.qdrant_url)
        if qdrant_url.startswith("http://"):
            qdrant_url = qdrant_url[7:]
        elif qdrant_url.startswith("https://"):
            qdrant_url = qdrant_url[8:]

        qdrant_url = qdrant_url.split("/")[0]

        host_port = qdrant_url.split(":")
        host = host_port[0]

        try:
            port = int(host_port[1]) if len(host_port) > 1 else 6333
        except (ValueError, IndexError):
            port = 6333

        qdrant_client = QdrantClientWrapper(
            host=host,
            port=port,
            collection_name=settings.qdrant_collection_name,
            vector_size=settings.qdrant_vector_size,
            api_key=settings.qdrant_api_key_str,
        )
        app_state["vector_repo"] = VectorRepository(client=qdrant_client)

    return app_state["vector_repo"]


<<<<<<< HEAD
def get_github_connector() -> GithubConnector:
    """Get the GitHub connector from application state, raising an error if unavailable."""
    github_connector = app_state.get("github_connector")
    if not isinstance(github_connector, GithubConnector):
        raise HTTPException(
            status_code=status.HTTP_503_SERVICE_UNAVAILABLE,
            detail="GitHub connector is not configured or available.",
        )
    return github_connector
=======
async def get_embedding_service_dep() -> EmbeddingService:
    """Get the embedding service from application state, creating it if needed."""
    if app_state.get("embedding_service") is None:
        embedding_service = await get_embedding_service()
        app_state["embedding_service"] = embedding_service

    return app_state["embedding_service"]
>>>>>>> c120e7f7


@app.get("/healthz")
async def health_check(
    vector_repo: VectorRepository = Depends(get_vector_repo),
) -> dict[str, str | dict[str, str]]:
    """Health check endpoint."""
    try:
        qdrant_healthy = await vector_repo.health_check()
        if qdrant_healthy:
            return {"status": "healthy", "dependencies": {"qdrant": "healthy"}}
        else:
            return {
                "status": "unhealthy",
                "dependencies": {"qdrant": "unhealthy"},
            }
    except Exception as e:
        logging.warning(f"Health check failed: {e}")
        return {
            "status": "unhealthy",
            "dependencies": {"qdrant": "unavailable"},
        }


@app.get("/readyz")
async def readiness_check() -> dict[str, str]:
    """Readiness check endpoint - returns OK if the service is ready to accept requests."""
    return {"status": "ready"}


@app.get("/config")
async def get_config(settings: Settings = Depends(get_settings)) -> dict[str, str]:
    """Get application configuration (non-sensitive fields only)."""
    return {
        "app_name": settings.app_name,
        "environment": settings.environment,
        "debug": str(settings.debug),
        "log_level": settings.log_level,
        "host": settings.host,
        "port": str(settings.port),
        "workers": str(settings.workers),
        "enable_tracing": str(settings.enable_tracing),
    }


<<<<<<< HEAD
# --- GitHub Connector Endpoints ---

class SyncRequest(BaseModel):
    repository: str


@app.post("/webhooks/github")
async def github_webhook(
    request: Request,
    settings: Settings = Depends(get_settings),
    github_connector: GithubConnector = Depends(get_github_connector),
):
    """Handle incoming GitHub webhook events after verifying the signature."""
    signature_header = request.headers.get("X-Hub-Signature-256")
    if not signature_header:
        raise HTTPException(
            status_code=status.HTTP_400_BAD_REQUEST,
            detail="X-Hub-Signature-256 header is missing.",
        )

    if not settings.github_webhook_secret_str:
        raise HTTPException(
            status_code=status.HTTP_503_SERVICE_UNAVAILABLE,
            detail="GitHub webhook secret is not configured.",
        )

    body = await request.body()
    expected_signature = "sha256=" + hmac.new(
        settings.github_webhook_secret_str.encode("utf-8"), body, hashlib.sha256
    ).hexdigest()

    if not hmac.compare_digest(signature_header, expected_signature):
        raise HTTPException(
            status_code=status.HTTP_400_BAD_REQUEST, detail="Invalid signature."
        )

    event_type = request.headers.get("X-GitHub-Event")
    if not event_type:
        raise HTTPException(
            status_code=status.HTTP_400_BAD_REQUEST,
            detail="X-GitHub-Event header is missing.",
        )

    if event_type == "ping":
        logging.info("Received GitHub ping event.")
        return {"message": "pong"}

    try:
        payload = await request.json()
    except Exception:
        raise HTTPException(
            status_code=status.HTTP_400__BAD_REQUEST, detail="Invalid JSON payload."
        )

    event_data = {"event_type": event_type, "payload": payload}
    processed_content = await github_connector.process_event(event_data)

    if processed_content:
        logging.info(f"Processed {len(processed_content)} items from GitHub '{event_type}' event.")
        # TODO: Store processed content in the vector repository
        # vector_repo = get_vector_repo()
        # await vector_repo.add_documents(processed_content)

    return {"status": "ok", "event": event_type}


@app.get("/connectors/github/status")
async def github_connector_status(
    github_connector: GithubConnector = Depends(get_github_connector),
):
    """Return the health and status of the GitHub connector."""
    is_healthy = await github_connector.health_check()
    return {
        "name": github_connector.name,
        "status": github_connector.status.value,
        "healthy": is_healthy,
    }


@app.post("/connectors/github/sync")
async def github_manual_sync(
    sync_request: SyncRequest,
    github_connector: GithubConnector = Depends(get_github_connector),
):
    """Trigger a manual repository sync (placeholder)."""
    logging.info(
        f"Manual sync requested for repository: {sync_request.repository} "
        f"for connector {github_connector.name}. This feature is not yet implemented."
    )
    # In a real implementation, this would trigger the sync logic.
    return {"message": "Manual sync acknowledged. Feature is under development."}
=======
class EmbeddingRequest(BaseModel):
    """Request model for embedding generation."""

    text: str
    content_type: str = "text"
    model_name: Optional[str] = None
    quality: str = "balanced"
    metadata: Optional[dict[str, Any]] = None


class BatchEmbeddingRequest(BaseModel):
    """Request model for batch embedding generation."""

    texts: list[str]
    content_type: str = "text"
    model_name: Optional[str] = None
    quality: str = "balanced"
    metadata_list: Optional[list[dict[str, Any]]] = None


class CodeEmbeddingRequest(BaseModel):
    """Request model for code embedding generation."""

    code: str
    language: Optional[str] = None
    model_name: Optional[str] = None
    metadata: Optional[dict[str, Any]] = None


class EmbeddingResponse(BaseModel):
    """Response model for embedding generation."""

    embeddings: list[list[float]]
    model_name: str
    content_type: str
    processing_time: float
    quality_score: float
    metadata: dict[str, Any]


@app.post("/embed", response_model=EmbeddingResponse)
async def embed_text(
    request: EmbeddingRequest,
    embedding_service: EmbeddingService = Depends(get_embedding_service_dep),
) -> EmbeddingResponse:
    """Generate embeddings for a single text."""
    result = await embedding_service.embed_text(
        text=request.text,
        content_type=request.content_type,
        model_name=request.model_name,
        quality=request.quality,
        metadata=request.metadata,
    )

    return EmbeddingResponse(
        embeddings=result.embeddings.tolist(),
        model_name=result.model_name,
        content_type=result.content_type,
        processing_time=result.processing_time,
        quality_score=result.quality_score,
        metadata=result.metadata,
    )


@app.post("/embed/batch", response_model=list[EmbeddingResponse])
async def embed_batch(
    request: BatchEmbeddingRequest,
    embedding_service: EmbeddingService = Depends(get_embedding_service_dep),
) -> list[EmbeddingResponse]:
    """Generate embeddings for multiple texts."""
    results = await embedding_service.embed_batch(
        texts=request.texts,
        content_type=request.content_type,
        model_name=request.model_name,
        quality=request.quality,
        metadata_list=request.metadata_list,
    )

    return [
        EmbeddingResponse(
            embeddings=result.embeddings.tolist(),
            model_name=result.model_name,
            content_type=result.content_type,
            processing_time=result.processing_time,
            quality_score=result.quality_score,
            metadata=result.metadata,
        )
        for result in results
    ]


@app.post("/embed/code", response_model=EmbeddingResponse)
async def embed_code(
    request: CodeEmbeddingRequest,
    embedding_service: EmbeddingService = Depends(get_embedding_service_dep),
) -> EmbeddingResponse:
    """Generate embeddings for code content."""
    result = await embedding_service.embed_code(
        code=request.code,
        language=request.language,
        model_name=request.model_name,
        metadata=request.metadata,
    )

    return EmbeddingResponse(
        embeddings=result.embeddings.tolist(),
        model_name=result.model_name,
        content_type=result.content_type,
        processing_time=result.processing_time,
        quality_score=result.quality_score,
        metadata=result.metadata,
    )


@app.get("/embed/models")
async def get_available_models(
    embedding_service: EmbeddingService = Depends(get_embedding_service_dep),
) -> dict[str, Any]:
    """Get list of available embedding models."""
    models = embedding_service.get_available_models()
    model_info = {}

    for model_name in models:
        info = embedding_service.get_model_info(model_name)
        if info:
            model_info[model_name] = info

    return {"available_models": models, "model_details": model_info}


@app.get("/embed/metrics")
async def get_embedding_metrics(
    embedding_service: EmbeddingService = Depends(get_embedding_service_dep),
) -> dict[str, Any]:
    """Get embedding service metrics."""
    return embedding_service.get_metrics()


@app.get("/embed/cache/stats")
async def get_cache_stats(
    embedding_service: EmbeddingService = Depends(get_embedding_service_dep),
) -> dict[str, Any]:
    """Get embedding cache statistics."""
    return embedding_service.get_cache_stats()


@app.delete("/embed/cache")
async def clear_cache(
    embedding_service: EmbeddingService = Depends(get_embedding_service_dep),
) -> dict[str, str]:
    """Clear the embedding cache."""
    embedding_service.clear_cache()
    return {"message": "Cache cleared successfully"}
>>>>>>> c120e7f7
<|MERGE_RESOLUTION|>--- conflicted
+++ resolved
@@ -1,37 +1,22 @@
 """FastAPI application instance."""
 
-import hashlib
-import hmac
 import logging
 from collections.abc import AsyncGenerator
 from contextlib import asynccontextmanager
-from typing import Any, Optional, Union
+from typing import Union
 
-from fastapi import Depends, FastAPI, HTTPException, Request, status
-from pydantic import BaseModel
-
-# Embedding endpoints
-from pydantic import BaseModel
+from fastapi import Depends, FastAPI
 
 from saathy import __version__
 from saathy.config import Settings, get_settings
-<<<<<<< HEAD
-from saathy.connectors import GithubConnector
-=======
+from saathy.connectors.github_connector import GithubConnector
 from saathy.embedding.service import EmbeddingService, get_embedding_service
->>>>>>> c120e7f7
-from saathy.telemetry import configure_logging, configure_tracing
 from saathy.vector.client import QdrantClientWrapper
 from saathy.vector.repository import VectorRepository
 
-<<<<<<< HEAD
-# In-memory dictionary to hold application state.
-app_state: dict[str, Union[Settings, VectorRepository, GithubConnector, None]] = {}
-=======
 # In-memory dictionary to hold settings during the application's lifespan.
 # This is a simple approach; for more complex scenarios, consider using a more robust solution.
-app_state: dict[str, Union[Settings, VectorRepository, EmbeddingService, None]] = {}
->>>>>>> c120e7f7
+app_state: dict[str, Union[Settings, VectorRepository, EmbeddingService, GithubConnector, None]] = {}
 
 
 @asynccontextmanager
@@ -39,15 +24,7 @@
     """Load settings and initialize connectors before the app starts, and clean up on shutdown."""
     settings = get_settings()
 
-<<<<<<< HEAD
-    # Configure logging and tracing first
-    configure_logging(settings=settings)
-    configure_tracing(settings=settings, app=app)
-
-    # Store settings in app_state
-=======
     # Initialize services as None - will be created lazily when needed
->>>>>>> c120e7f7
     app_state["settings"] = settings
     app_state["vector_repo"] = None
     app_state["embedding_service"] = None
@@ -72,18 +49,32 @@
     else:
         app_state["github_connector"] = None
         logging.warning(
-            "GitHub connector not configured. "
-            "Skipping initialization. "
+            "GitHub connector not configured. Skipping initialization. "
             "Provide GITHUB_WEBHOOK_SECRET and GITHUB_TOKEN to enable it."
         )
 
+    # Initialize embedding service
+    try:
+        embedding_service = get_embedding_service()
+        await embedding_service.warmup()
+        app_state["embedding_service"] = embedding_service
+        logging.info("Embedding service initialized successfully.")
+    except Exception as e:
+        app_state["embedding_service"] = None
+        logging.error(f"Failed to initialize embedding service: {e}")
+
     yield
 
-    # Stop connectors on shutdown
+    # Stop services on shutdown
     github_connector = app_state.get("github_connector")
     if isinstance(github_connector, GithubConnector):
         logging.info("Shutting down GitHub connector.")
         await github_connector.stop()
+
+    embedding_service = app_state.get("embedding_service")
+    if isinstance(embedding_service, EmbeddingService):
+        logging.info("Shutting down embedding service.")
+        await embedding_service.shutdown()
 
     app_state.clear()
 
@@ -132,27 +123,6 @@
     return app_state["vector_repo"]
 
 
-<<<<<<< HEAD
-def get_github_connector() -> GithubConnector:
-    """Get the GitHub connector from application state, raising an error if unavailable."""
-    github_connector = app_state.get("github_connector")
-    if not isinstance(github_connector, GithubConnector):
-        raise HTTPException(
-            status_code=status.HTTP_503_SERVICE_UNAVAILABLE,
-            detail="GitHub connector is not configured or available.",
-        )
-    return github_connector
-=======
-async def get_embedding_service_dep() -> EmbeddingService:
-    """Get the embedding service from application state, creating it if needed."""
-    if app_state.get("embedding_service") is None:
-        embedding_service = await get_embedding_service()
-        app_state["embedding_service"] = embedding_service
-
-    return app_state["embedding_service"]
->>>>>>> c120e7f7
-
-
 @app.get("/healthz")
 async def health_check(
     vector_repo: VectorRepository = Depends(get_vector_repo),
@@ -193,253 +163,4 @@
         "port": str(settings.port),
         "workers": str(settings.workers),
         "enable_tracing": str(settings.enable_tracing),
-    }
-
-
-<<<<<<< HEAD
-# --- GitHub Connector Endpoints ---
-
-class SyncRequest(BaseModel):
-    repository: str
-
-
-@app.post("/webhooks/github")
-async def github_webhook(
-    request: Request,
-    settings: Settings = Depends(get_settings),
-    github_connector: GithubConnector = Depends(get_github_connector),
-):
-    """Handle incoming GitHub webhook events after verifying the signature."""
-    signature_header = request.headers.get("X-Hub-Signature-256")
-    if not signature_header:
-        raise HTTPException(
-            status_code=status.HTTP_400_BAD_REQUEST,
-            detail="X-Hub-Signature-256 header is missing.",
-        )
-
-    if not settings.github_webhook_secret_str:
-        raise HTTPException(
-            status_code=status.HTTP_503_SERVICE_UNAVAILABLE,
-            detail="GitHub webhook secret is not configured.",
-        )
-
-    body = await request.body()
-    expected_signature = "sha256=" + hmac.new(
-        settings.github_webhook_secret_str.encode("utf-8"), body, hashlib.sha256
-    ).hexdigest()
-
-    if not hmac.compare_digest(signature_header, expected_signature):
-        raise HTTPException(
-            status_code=status.HTTP_400_BAD_REQUEST, detail="Invalid signature."
-        )
-
-    event_type = request.headers.get("X-GitHub-Event")
-    if not event_type:
-        raise HTTPException(
-            status_code=status.HTTP_400_BAD_REQUEST,
-            detail="X-GitHub-Event header is missing.",
-        )
-
-    if event_type == "ping":
-        logging.info("Received GitHub ping event.")
-        return {"message": "pong"}
-
-    try:
-        payload = await request.json()
-    except Exception:
-        raise HTTPException(
-            status_code=status.HTTP_400__BAD_REQUEST, detail="Invalid JSON payload."
-        )
-
-    event_data = {"event_type": event_type, "payload": payload}
-    processed_content = await github_connector.process_event(event_data)
-
-    if processed_content:
-        logging.info(f"Processed {len(processed_content)} items from GitHub '{event_type}' event.")
-        # TODO: Store processed content in the vector repository
-        # vector_repo = get_vector_repo()
-        # await vector_repo.add_documents(processed_content)
-
-    return {"status": "ok", "event": event_type}
-
-
-@app.get("/connectors/github/status")
-async def github_connector_status(
-    github_connector: GithubConnector = Depends(get_github_connector),
-):
-    """Return the health and status of the GitHub connector."""
-    is_healthy = await github_connector.health_check()
-    return {
-        "name": github_connector.name,
-        "status": github_connector.status.value,
-        "healthy": is_healthy,
-    }
-
-
-@app.post("/connectors/github/sync")
-async def github_manual_sync(
-    sync_request: SyncRequest,
-    github_connector: GithubConnector = Depends(get_github_connector),
-):
-    """Trigger a manual repository sync (placeholder)."""
-    logging.info(
-        f"Manual sync requested for repository: {sync_request.repository} "
-        f"for connector {github_connector.name}. This feature is not yet implemented."
-    )
-    # In a real implementation, this would trigger the sync logic.
-    return {"message": "Manual sync acknowledged. Feature is under development."}
-=======
-class EmbeddingRequest(BaseModel):
-    """Request model for embedding generation."""
-
-    text: str
-    content_type: str = "text"
-    model_name: Optional[str] = None
-    quality: str = "balanced"
-    metadata: Optional[dict[str, Any]] = None
-
-
-class BatchEmbeddingRequest(BaseModel):
-    """Request model for batch embedding generation."""
-
-    texts: list[str]
-    content_type: str = "text"
-    model_name: Optional[str] = None
-    quality: str = "balanced"
-    metadata_list: Optional[list[dict[str, Any]]] = None
-
-
-class CodeEmbeddingRequest(BaseModel):
-    """Request model for code embedding generation."""
-
-    code: str
-    language: Optional[str] = None
-    model_name: Optional[str] = None
-    metadata: Optional[dict[str, Any]] = None
-
-
-class EmbeddingResponse(BaseModel):
-    """Response model for embedding generation."""
-
-    embeddings: list[list[float]]
-    model_name: str
-    content_type: str
-    processing_time: float
-    quality_score: float
-    metadata: dict[str, Any]
-
-
-@app.post("/embed", response_model=EmbeddingResponse)
-async def embed_text(
-    request: EmbeddingRequest,
-    embedding_service: EmbeddingService = Depends(get_embedding_service_dep),
-) -> EmbeddingResponse:
-    """Generate embeddings for a single text."""
-    result = await embedding_service.embed_text(
-        text=request.text,
-        content_type=request.content_type,
-        model_name=request.model_name,
-        quality=request.quality,
-        metadata=request.metadata,
-    )
-
-    return EmbeddingResponse(
-        embeddings=result.embeddings.tolist(),
-        model_name=result.model_name,
-        content_type=result.content_type,
-        processing_time=result.processing_time,
-        quality_score=result.quality_score,
-        metadata=result.metadata,
-    )
-
-
-@app.post("/embed/batch", response_model=list[EmbeddingResponse])
-async def embed_batch(
-    request: BatchEmbeddingRequest,
-    embedding_service: EmbeddingService = Depends(get_embedding_service_dep),
-) -> list[EmbeddingResponse]:
-    """Generate embeddings for multiple texts."""
-    results = await embedding_service.embed_batch(
-        texts=request.texts,
-        content_type=request.content_type,
-        model_name=request.model_name,
-        quality=request.quality,
-        metadata_list=request.metadata_list,
-    )
-
-    return [
-        EmbeddingResponse(
-            embeddings=result.embeddings.tolist(),
-            model_name=result.model_name,
-            content_type=result.content_type,
-            processing_time=result.processing_time,
-            quality_score=result.quality_score,
-            metadata=result.metadata,
-        )
-        for result in results
-    ]
-
-
-@app.post("/embed/code", response_model=EmbeddingResponse)
-async def embed_code(
-    request: CodeEmbeddingRequest,
-    embedding_service: EmbeddingService = Depends(get_embedding_service_dep),
-) -> EmbeddingResponse:
-    """Generate embeddings for code content."""
-    result = await embedding_service.embed_code(
-        code=request.code,
-        language=request.language,
-        model_name=request.model_name,
-        metadata=request.metadata,
-    )
-
-    return EmbeddingResponse(
-        embeddings=result.embeddings.tolist(),
-        model_name=result.model_name,
-        content_type=result.content_type,
-        processing_time=result.processing_time,
-        quality_score=result.quality_score,
-        metadata=result.metadata,
-    )
-
-
-@app.get("/embed/models")
-async def get_available_models(
-    embedding_service: EmbeddingService = Depends(get_embedding_service_dep),
-) -> dict[str, Any]:
-    """Get list of available embedding models."""
-    models = embedding_service.get_available_models()
-    model_info = {}
-
-    for model_name in models:
-        info = embedding_service.get_model_info(model_name)
-        if info:
-            model_info[model_name] = info
-
-    return {"available_models": models, "model_details": model_info}
-
-
-@app.get("/embed/metrics")
-async def get_embedding_metrics(
-    embedding_service: EmbeddingService = Depends(get_embedding_service_dep),
-) -> dict[str, Any]:
-    """Get embedding service metrics."""
-    return embedding_service.get_metrics()
-
-
-@app.get("/embed/cache/stats")
-async def get_cache_stats(
-    embedding_service: EmbeddingService = Depends(get_embedding_service_dep),
-) -> dict[str, Any]:
-    """Get embedding cache statistics."""
-    return embedding_service.get_cache_stats()
-
-
-@app.delete("/embed/cache")
-async def clear_cache(
-    embedding_service: EmbeddingService = Depends(get_embedding_service_dep),
-) -> dict[str, str]:
-    """Clear the embedding cache."""
-    embedding_service.clear_cache()
-    return {"message": "Cache cleared successfully"}
->>>>>>> c120e7f7
+    }